"use strict";

var _ = require("lodash");
var blessed = require("blessed");
var HelpView = require("./views/help");
var generateLayouts = require("./generate-layouts");
var LogProvider = require("./providers/log-provider");
var MetricsProvider = require("./providers/metrics-provider");
<<<<<<< HEAD
var GotoTimeView = require("./views/goto-time-view.js");
var FilterEnvDialogView = require("./filter-env-dialog-view");
var views = require("./views");
=======
var BaseView = require("./views/base-view");
var GotoTimeView = require("./views/goto-time-view");
>>>>>>> caf09c34

var THROTTLE_TIMEOUT = 150;

var Dashboard = function Dashboard(options) {
  this.options = options || {};
  this.settings = this.options.settings;

  this.screen = blessed.screen({
    smartCSR: true,
    title: options.appName
  });

  this.logProvider = new LogProvider(this.screen);
  this.metricsProvider = new MetricsProvider(this.screen);

  this._createViews();
  this._configureKeys();
  this.screen.render();
};

Dashboard.prototype._createViews = function () {
  this.layouts = generateLayouts(this.options.layoutsFile);

  // container prevents stream view scrolling from interfering with side views
  this.container = blessed.box();
  this.screen.append(this.container);
  this.viewOptions = {
    screen: this.screen,
    parent: this.container,
    logProvider: this.logProvider,
    metricsProvider: this.metricsProvider
  };

  this.helpView = new HelpView(this.viewOptions);
  this.gotoTimeView = new GotoTimeView(this.viewOptions);
  this.filterEnvDialogView = new FilterEnvDialogView(this.viewOptions);

  this.filterEnvDialogView.on("validated", function (text) {
    this.setEnvironmentVariablesFilter(text);
  }.bind(this));
  this.filterEnvDialogView.on("textChanged", function (ch, key, text) {
    this.setEnvironmentVariablesFilter(text);
  }.bind(this));

  this._showLayout(0);
};

Dashboard.prototype.setEnvironmentVariablesFilter = function (value) {
  if (value !== this._filter) {
    this.onEnvironmentVariablesFilterChange(this._filter, value);
    this._filter = value;
  }
};

Dashboard.prototype._configureKeys = function () {
  // ignore locked works like a global key handler regardless of input
  // this key will be watched on the global screen
  this.screen.ignoreLocked = ["C-c"];
  this.screen.key("C-c", function () {
    process.exit(0); // eslint-disable-line no-process-exit
  });

  // watch for key events on the main container; not the screen
  // this allows for more granular key bindings in other views
  this.screen.key(["left", "right"], _.throttle(function (ch, key) {
    var delta = key.name === "left" ? -1 : 1;
    var target = (this.currentLayout + delta + this.layouts.length) % this.layouts.length;
    this._showLayout(target);
  }.bind(this), THROTTLE_TIMEOUT));

<<<<<<< HEAD
  var helpNode = this.helpView.node;
  this.screen.key(["?", "h", "S-h"], function () {
    helpNode.toggle();
    this.filterEnvDialogView.hide();
=======
  this.container.key(["?", "h", "S-h"], function () {
    this.gotoTimeView.hide();
    this.helpView.toggle();
>>>>>>> caf09c34
    this.screen.render();
  }.bind(this));

  this.container.key(["g", "S-g"], function () {
<<<<<<< HEAD
    helpNode.hide();
    this.filterEnvDialogView.hide();
=======
    this.helpView.hide();
>>>>>>> caf09c34
    this.gotoTimeView.toggle();
    this.screen.render();
  }.bind(this));

<<<<<<< HEAD
  this.container.key(["f", "S-f", "C-f"], function () {
    helpNode.hide();
    this.gotoTimeView.hide();
    this.filterEnvDialogView.toggle();
    this.filterEnvDialogView.setValue(this._filter);
    this.screen.render();
  }.bind(this));

  this.screen.key("escape", function () {
    if (helpNode.visible || this.gotoTimeView.isVisible()) {
      helpNode.hide();
=======
  this.container.key("escape", function () {
    if (this.helpView.isVisible() || this.gotoTimeView.isVisible()) {
      this.helpView.hide();
>>>>>>> caf09c34
      this.gotoTimeView.hide();
      this.screen.render();
    } else {
      this.screen.emit("resetGraphs");
      this._showLayout(0);
    }
  }.bind(this));

  this.screen.key(["q", "S-q"], function () {
    process.exit(0); // eslint-disable-line no-process-exit
  });

  this.container.key(["w", "S-w", "s", "S-s"], function (ch, key) {
    var zoom = key.name === "s" ? -1 : 1;
    this.screen.emit("zoomGraphs", zoom);
    this.screen.render();
  }.bind(this));

  this.container.key(["a", "S-a", "d", "S-d"], function (ch, key) {
    var scroll = key.name === "a" ? -1 : 1;
    this.screen.emit("scrollGraphs", scroll);
    this.screen.render();
  }.bind(this));

  this.container.key(["z", "S-z", "x", "S-x"], function (ch, key) {
    var goto = key.name === "z" ? -1 : 1;
    this.screen.emit("startGraphs", goto);
    this.screen.render();
  }.bind(this));
};

Dashboard.prototype.onEvent = function (event) {
  this.screen.emit(event.type, event.data);
  // avoid double screen render for stream events (Element calls screen.render on scroll)
  // TODO dashboard shouldn't know which events are used by which widgets
  if (event.type === "metrics") {
    this.screen.render();
  }
};

Dashboard.prototype._showLayout = function (id) {
  if (this.currentLayout === id) {
    return;
  }

  // Remove current layout
  if (this.panel) {
    this.panel.destroy();
    delete this.panel;
  }

  // create new layout
  this.panel = views.create(this.layouts[id], this.viewOptions, this.settings);

  this.currentLayout = id;
  this.helpView.node.setFront();
  this.screen.render();
};

/**
 * Provide details for the Environment Variables box.
 *
 * @param {String[]} filters
 * An optional array of words to filter.
 *
 * @returns {Object[]}
 * The array of label/data datapoints is returned.
 */
var getEnvDetails = function (filters) {
  return _.filter(_.map(process.env, function (value, key) {
    return {
      label: key,
      data: value
    };
  }), function (details) {
    return _.every(filters || [], function (filter) {
      var pattern;

      if (!filter) {
        return true;
      }

      pattern = new RegExp(_.escapeRegExp(filter || ""), "i");
      return !filter || pattern.test(details.label) || pattern.test(details.data);
    });
  });
};

/**
 * Respond when the Environment Variables filter changes
 *
 * @param {String} before
 * The value before the change.
 *
 * @param {String} after
 * The value after the change.
 *
 * @returns {void}
 */
Dashboard.prototype.onEnvironmentVariablesFilterChange = function (before, after) {
  // break up filters on white space
  var filters = after.split(/\s/gm) || [after];
  var content = getBoxContent(getEnvDetails(filters), filters);

  if (!content) {
    content = "{red-fg}{bold}No env variables found matching filter criteria{/}";
  }

  // without removeLabel(), setLabel() messes up the border before the label
  this.envDetails.node.removeLabel();
  if (after) {
    this.envDetails.node.setLabel(" Environment Variables (subsetted) ");
  } else {
    this.envDetails.node.setLabel(" Environment Variables ");
  }

  // the scroll must be reset or it can get out of sync with unequal content
  this.envDetails.node.resetScroll();
  this.envDetails.node.setContent(content);
};

module.exports = Dashboard;<|MERGE_RESOLUTION|>--- conflicted
+++ resolved
@@ -6,14 +6,9 @@
 var generateLayouts = require("./generate-layouts");
 var LogProvider = require("./providers/log-provider");
 var MetricsProvider = require("./providers/metrics-provider");
-<<<<<<< HEAD
-var GotoTimeView = require("./views/goto-time-view.js");
+var GotoTimeView = require("./views/goto-time-view");
 var FilterEnvDialogView = require("./filter-env-dialog-view");
 var views = require("./views");
-=======
-var BaseView = require("./views/base-view");
-var GotoTimeView = require("./views/goto-time-view");
->>>>>>> caf09c34
 
 var THROTTLE_TIMEOUT = 150;
 
@@ -84,33 +79,22 @@
     this._showLayout(target);
   }.bind(this), THROTTLE_TIMEOUT));
 
-<<<<<<< HEAD
-  var helpNode = this.helpView.node;
   this.screen.key(["?", "h", "S-h"], function () {
-    helpNode.toggle();
+    this.helpView.toggle();
+    this.gotoTimeView.hide();
     this.filterEnvDialogView.hide();
-=======
-  this.container.key(["?", "h", "S-h"], function () {
-    this.gotoTimeView.hide();
-    this.helpView.toggle();
->>>>>>> caf09c34
     this.screen.render();
   }.bind(this));
 
   this.container.key(["g", "S-g"], function () {
-<<<<<<< HEAD
-    helpNode.hide();
+    this.helpView.hide();
     this.filterEnvDialogView.hide();
-=======
+    this.gotoTimeView.toggle();
+    this.screen.render();
+  }.bind(this));
+
+  this.container.key(["f", "S-f", "C-f"], function () {
     this.helpView.hide();
->>>>>>> caf09c34
-    this.gotoTimeView.toggle();
-    this.screen.render();
-  }.bind(this));
-
-<<<<<<< HEAD
-  this.container.key(["f", "S-f", "C-f"], function () {
-    helpNode.hide();
     this.gotoTimeView.hide();
     this.filterEnvDialogView.toggle();
     this.filterEnvDialogView.setValue(this._filter);
@@ -118,13 +102,8 @@
   }.bind(this));
 
   this.screen.key("escape", function () {
-    if (helpNode.visible || this.gotoTimeView.isVisible()) {
-      helpNode.hide();
-=======
-  this.container.key("escape", function () {
     if (this.helpView.isVisible() || this.gotoTimeView.isVisible()) {
       this.helpView.hide();
->>>>>>> caf09c34
       this.gotoTimeView.hide();
       this.screen.render();
     } else {
