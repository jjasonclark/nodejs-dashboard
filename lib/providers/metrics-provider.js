--- conflicted
+++ resolved
@@ -80,8 +80,6 @@
 MetricsProvider.prototype = Object.create(EventEmitter.prototype);
 
 /**
-<<<<<<< HEAD
-=======
  * Given a moment in time, the start time, and time units, produce the
  * correct time index.
  *
@@ -107,7 +105,6 @@
   };
 
 /**
->>>>>>> caf09c34
  * Get the reference to the current aggregation.
  *
  * @returns {Object}
@@ -219,7 +216,7 @@
  */
 MetricsProvider.prototype.gotoTimeValue = function gotoTimeValue(timeValue) {
   // set a goto offset
-  this.gotoOffset = -time.convertElapsedTimeToTimeIndex(timeValue, 0, +this.zoomLevelKey);
+  this.gotoOffset = -convertElapsedTimeToTimeIndex(timeValue, 0, +this.zoomLevelKey);
   this.emit("refreshMetrics");
 };
 
@@ -439,7 +436,7 @@
 
       // get the time index of the aggregate
       var currentTimeIndex =
-        time.convertElapsedTimeToTimeIndex(currentTime, this._startTime, +aggregateKey);
+        convertElapsedTimeToTimeIndex(currentTime, this._startTime, +aggregateKey);
 
       // when the time index changes, average the data for the time band
       if (currentTimeIndex !== lastTimeIndex) {
